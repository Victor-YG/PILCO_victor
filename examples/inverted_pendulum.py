import numpy as np
import gym
from pilco.models import PILCO
<<<<<<< HEAD
from pilco.controllers import LinearController
=======
from pilco.controllers import RbfController, LinearController
>>>>>>> 55df69a8
np.random.seed(0)

env = gym.make('InvertedPendulum-v2')

def rollout(policy, timesteps):
    X = []; Y = []
    env.reset()
    x, _, _, _ = env.step(0)
    for timestep in range(timesteps):
        env.render()
        u = policy(x)
        x_new, _, done, _ = env.step(u)
        if done: break
        X.append(np.hstack((x, u)))
        Y.append(x_new - x)
        x = x_new
    return np.stack(X), np.stack(Y)

def random_policy(x):
<<<<<<< HEAD
    return env.action_space.sample()
X1, Y1 = rollout(policy=random_policy, timesteps=40)
X2, Y2 = rollout(policy=random_policy, timesteps=40)
X = np.vstack((X1, X2))
Y = np.vstack((Y1, Y2))

# Define PILCO on three rollouts
pilco = PILCO(X, Y, horizon=20)
# Example of fixing a parameter
pilco.controller.b = np.array([[0.0]])
pilco.controller.b.trainable = False
=======
    return env.action_space.sample()/5
>>>>>>> 55df69a8

def pilco_policy(x):
    return pilco.compute_action(x[None, :])[0, :]

# Initial random rollouts to generate a dataset
X,Y = rollout(policy=random_policy, timesteps=40)
for i in range(1,5):
    X_, Y_ = rollout(policy=random_policy, timesteps=40)
    X = np.vstack((X, X_))
    Y = np.vstack((Y, Y_))


state_dim = Y.shape[1]
control_dim = X.shape[1] - state_dim
controller = RbfController(state_dim=state_dim, control_dim=control_dim, num_basis_functions=10)
#controller = LinearController(state_dim=state_dim, control_dim=control_dim)
# Example of fixing a parameter
#pilco.controller.b = np.array([[0.0]])
#pilco.controller.b.trainable = False

pilco = PILCO(X, Y, controller=controller, horizon=10)

for rollouts in range(5):
    pilco.optimize()
    import pdb; pdb.set_trace()
    X_new, Y_new = rollout(policy=pilco_policy, timesteps=100)
    # Update dataset
    X = np.vstack((X, X_new)); Y = np.vstack((Y, Y_new))
    pilco.mgpr.set_XY(X, Y)<|MERGE_RESOLUTION|>--- conflicted
+++ resolved
@@ -1,11 +1,7 @@
 import numpy as np
 import gym
 from pilco.models import PILCO
-<<<<<<< HEAD
-from pilco.controllers import LinearController
-=======
 from pilco.controllers import RbfController, LinearController
->>>>>>> 55df69a8
 np.random.seed(0)
 
 env = gym.make('InvertedPendulum-v2')
@@ -25,28 +21,14 @@
     return np.stack(X), np.stack(Y)
 
 def random_policy(x):
-<<<<<<< HEAD
     return env.action_space.sample()
-X1, Y1 = rollout(policy=random_policy, timesteps=40)
-X2, Y2 = rollout(policy=random_policy, timesteps=40)
-X = np.vstack((X1, X2))
-Y = np.vstack((Y1, Y2))
-
-# Define PILCO on three rollouts
-pilco = PILCO(X, Y, horizon=20)
-# Example of fixing a parameter
-pilco.controller.b = np.array([[0.0]])
-pilco.controller.b.trainable = False
-=======
-    return env.action_space.sample()/5
->>>>>>> 55df69a8
 
 def pilco_policy(x):
     return pilco.compute_action(x[None, :])[0, :]
 
 # Initial random rollouts to generate a dataset
 X,Y = rollout(policy=random_policy, timesteps=40)
-for i in range(1,5):
+for i in range(1,3):
     X_, Y_ = rollout(policy=random_policy, timesteps=40)
     X = np.vstack((X, X_))
     Y = np.vstack((Y, Y_))
@@ -54,15 +36,16 @@
 
 state_dim = Y.shape[1]
 control_dim = X.shape[1] - state_dim
-controller = RbfController(state_dim=state_dim, control_dim=control_dim, num_basis_functions=10)
+controller = RbfController(state_dim=state_dim, control_dim=control_dim, num_basis_functions=5)
 #controller = LinearController(state_dim=state_dim, control_dim=control_dim)
-# Example of fixing a parameter
+
+pilco = PILCO(X, Y, controller=controller, horizon=20)
+
+# Example of fixing a parameter, optional, for a linear controller only
 #pilco.controller.b = np.array([[0.0]])
 #pilco.controller.b.trainable = False
 
-pilco = PILCO(X, Y, controller=controller, horizon=10)
-
-for rollouts in range(5):
+for rollouts in range(3):
     pilco.optimize()
     import pdb; pdb.set_trace()
     X_new, Y_new = rollout(policy=pilco_policy, timesteps=100)
